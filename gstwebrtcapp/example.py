'''
Test main functionalities by replacing the default one with one of the desired coroutine presented above in the main() endpoint.

Author:
    - Nikita Smirnov <nsm@informatik.uni-kiel.de>
'''

import asyncio

from apps.app import GstWebRTCAppConfig
from apps.ahoyapp.connector import AhoyConnector
from apps.pipelines import DEFAULT_BIN_CUDA_PIPELINE, DEFAULT_SINK_PIPELINE
from apps.sinkapp.connector import SinkConnector
from control.controller import Controller
from control.drl.agent import DrlAgent
from control.drl.config import DrlConfig
from control.drl.mdp import ViewerMDP
from control.recorder.agent import CsvViewerRecorderAgent
from network.controller import NetworkController
from utils.base import LOGGER

try:
    import uvloop
except ImportError:
    uvloop = None

AHOY_DIRECTOR_URL = "..."
API_KEY = "..."
VIDEO_SOURCE = "rtsp://..."


async def manipulate_video_coro(conn: AhoyConnector):
    while conn.app is None:
        await asyncio.sleep(0.5)
    await asyncio.sleep(20)
    LOGGER.info("----------Run test video manipulating coro...")
    LOGGER.info("----------Setting new bitrate...")
    conn.app.set_bitrate(1000)
    await asyncio.sleep(20)
    LOGGER.info("----------Setting new resolution...")
    conn.app.set_resolution(192, 144)
    await asyncio.sleep(20)
    LOGGER.info("----------Setting new framerate...")
    conn.app.set_framerate(15)
    await asyncio.sleep(20)
    LOGGER.info("----------Setting new fec...")
    conn.app.set_fec_percentage(50)
    await asyncio.sleep(20)
    LOGGER.info("----------Finished test video manipulating coro...")


async def test_manipulate_video():
    # run it to test video manipulation.
    try:
        cfg = GstWebRTCAppConfig(video_url=VIDEO_SOURCE)

        conn = AhoyConnector(
            server=AHOY_DIRECTOR_URL,
            api_key=API_KEY,
            pipeline_config=cfg,
        )

        await conn.connect_coro()

        # note that a new coroutine is created and awaited together with webrtc_coro to manipulate the video
        conn_task = asyncio.create_task(conn.webrtc_coro())
        pipeline_task = asyncio.create_task(manipulate_video_coro(conn))
        await asyncio.gather(conn_task, pipeline_task)

    except KeyboardInterrupt:
        LOGGER.info("KeyboardInterrupt received, exiting...")
        return


async def test_nvenc():
    # run it to test nvenc hardware acceleration.
    try:
        cfg = GstWebRTCAppConfig(
            video_url="VIDEO_SOURCE",
            pipeline_str=DEFAULT_BIN_CUDA_PIPELINE,
            codec="h264",
            is_cuda=True,
        )

        conn = AhoyConnector(
            server=AHOY_DIRECTOR_URL,
            api_key=API_KEY,
            pipeline_config=cfg,
        )

        await conn.connect_coro()

        await conn.webrtc_coro()

    except KeyboardInterrupt:
        LOGGER.info("KeyboardInterrupt received, exiting...")
        return


async def test_csv_recorder():
    # run it to test csv viewer recorder agent
    try:
        cfg = GstWebRTCAppConfig(video_url=VIDEO_SOURCE)

        stats_update_interval = 1.0

        agent = CsvViewerRecorderAgent(
            controller=Controller(),
            stats_update_interval=stats_update_interval,
            warmup=10.0,
            log_path="./logs",
            verbose=2,
        )

        conn = AhoyConnector(
            pipeline_config=cfg,
            agent=agent,
            server=AHOY_DIRECTOR_URL,
            api_key=API_KEY,
            feed_name="recorder_test",
            stats_update_interval=stats_update_interval,
        )

        await conn.connect_coro()
        await conn.webrtc_coro()

    except KeyboardInterrupt:
        LOGGER.info("KeyboardInterrupt received, exiting...")
        return


async def test_drl():
    # run it to test drl agent
    try:
        episodes = 10
        episode_length = 50
        stats_update_interval = 3.0

        app_cfg = GstWebRTCAppConfig(video_url=VIDEO_SOURCE)

        agent = DrlAgent(
            config=DrlConfig(
                mode="train",
                model_name="sac",
                episodes=episodes,
                episode_length=episode_length,
                state_update_interval=stats_update_interval,
                hyperparams_cfg={
                    "policy": "MultiInputPolicy",
                    "batch_size": 128,
                    "ent_coef": "auto",
                    "policy_kwargs": {"log_std_init": -1, "activation_fn": "relu", "net_arch": [256, 256]},
                },
                callbacks=['print_step'],
                save_model_path="./models",
                save_log_path="./logs",
                verbose=2,
            ),
            controller=Controller(),
            mdp=ViewerMDP(
                reward_function_name="qoe_ahoy",
                episode_length=episode_length,
                constants={"MAX_BITRATE_STREAM_MBPS": 6},  # Ahoy fixes the max bitrate to 6 Mbps in SDP
            ),
        )

        conn = AhoyConnector(
            pipeline_config=app_cfg,
            agent=agent,
            server=AHOY_DIRECTOR_URL,
            api_key=API_KEY,
            feed_name="drl_test",
            stats_update_interval=stats_update_interval,
        )

        await conn.connect_coro()
        await conn.webrtc_coro()

    except KeyboardInterrupt:
        LOGGER.info("KeyboardInterrupt received, exiting...")
        return


<<<<<<< HEAD
async def test_fed_start():
  task1 = asyncio.create_task(test_fed("fed1"))
  task2 = asyncio.create_task(test_fed("fed2"))

  await task1
  await task2
  

async def test_fed(feed_name):
    # run it to test drl agent
    try:
        episodes = 10
        episode_length = 50
=======
async def test_drl_eval():
    try:
        episodes = 5
        episode_length = 512
>>>>>>> 3c4e0c0e
        stats_update_interval = 3.0

        app_cfg = GstWebRTCAppConfig(video_url=VIDEO_SOURCE)

<<<<<<< HEAD
        agent = DrlAgent(
            config=DrlConfig(
                mode="train",
                model_name="sac",
                episodes=episodes,
                episode_length=episode_length,
                state_update_interval=stats_update_interval,
                hyperparams_cfg={
                    "policy": "MultiInputPolicy",
                    "batch_size": 128,
                    "ent_coef": "auto",
                    "policy_kwargs": {"log_std_init": -1, "activation_fn": "relu", "net_arch": [256, 256]},
                },
                callbacks=['print_step'],
                save_model_path="./models",
                save_log_path="./logs",
                verbose=2,
            ),
=======
        drl_cfg = DrlConfig(
            mode="eval",
            model_file="model.zip",
            model_name="sac",
            episodes=episodes,
            episode_length=episode_length,
            state_update_interval=stats_update_interval,
            deterministic=True,
        )

        agent = DrlAgent(
            config=drl_cfg,
>>>>>>> 3c4e0c0e
            controller=Controller(),
            mdp=ViewerMDP(
                reward_function_name="qoe_ahoy",
                episode_length=episode_length,
<<<<<<< HEAD
                constants={"MAX_BITRATE_STREAM_MBPS": 6},  # Ahoy fixes the max bitrate to 6 Mbps in SDP
            ),
        )

        weights = agent.get_weights()

=======
                constants={"MAX_BITRATE_STREAM_MBPS": 6},
            ),
        )

>>>>>>> 3c4e0c0e
        conn = AhoyConnector(
            pipeline_config=app_cfg,
            agent=agent,
            server=AHOY_DIRECTOR_URL,
            api_key=API_KEY,
<<<<<<< HEAD
            feed_name=feed_name,
=======
            feed_name="drl_test_eval",
>>>>>>> 3c4e0c0e
            stats_update_interval=stats_update_interval,
        )

        await conn.connect_coro()
        await conn.webrtc_coro()

    except KeyboardInterrupt:
        LOGGER.info("KeyboardInterrupt received, exiting...")
        return


<<<<<<< HEAD
=======
async def test_network_controller():
    try:
        cfg = GstWebRTCAppConfig(video_url=VIDEO_SOURCE)

        network_controller = NetworkController(gt_bandwidth=10.0, interval=10.0)
        network_controller.generate_rules(100, [0.7, 0.2, 0.1])

        conn = AhoyConnector(
            pipeline_config=cfg,
            server=AHOY_DIRECTOR_URL,
            api_key=API_KEY,
            feed_name="test_network_controller",
            stats_update_interval=1.0,
            network_controller=network_controller,
        )

        await conn.connect_coro()
        await conn.webrtc_coro()

    except KeyboardInterrupt:
        LOGGER.info("KeyboardInterrupt received, exiting...")
        return


>>>>>>> 3c4e0c0e
async def test_sink_app():
    # run to test sink app. NOTE: you need to have a running signalling server and JS client to test this.
    # Check: https://gitlab.freedesktop.org/gstreamer/gst-plugins-rs/-/tree/main/net/webrtc?ref_type=heads#usage
    try:
        cfg = GstWebRTCAppConfig(
            pipeline_str=DEFAULT_SINK_PIPELINE,
            bitrate=6000,
            video_url=VIDEO_SOURCE,
        )

        conn = SinkConnector(
            pipeline_config=cfg,
        )

        await conn.webrtc_coro()

    except KeyboardInterrupt:
        LOGGER.info("KeyboardInterrupt received, exiting...")
        return


async def default():
    try:
        cfg = GstWebRTCAppConfig(video_url=VIDEO_SOURCE)

        conn = AhoyConnector(
            server=AHOY_DIRECTOR_URL,
            api_key=API_KEY,
            pipeline_config=cfg,
        )

        await conn.connect_coro()

        await conn.webrtc_coro()

    except KeyboardInterrupt:
        LOGGER.info("KeyboardInterrupt received, exiting...")
        return


if __name__ == "__main__":
    if uvloop is not None:
        asyncio.set_event_loop_policy(uvloop.EventLoopPolicy())
    asyncio.run(test_fed_start())<|MERGE_RESOLUTION|>--- conflicted
+++ resolved
@@ -181,50 +181,14 @@
         return
 
 
-<<<<<<< HEAD
-async def test_fed_start():
-  task1 = asyncio.create_task(test_fed("fed1"))
-  task2 = asyncio.create_task(test_fed("fed2"))
-
-  await task1
-  await task2
-  
-
-async def test_fed(feed_name):
-    # run it to test drl agent
-    try:
-        episodes = 10
-        episode_length = 50
-=======
 async def test_drl_eval():
     try:
         episodes = 5
         episode_length = 512
->>>>>>> 3c4e0c0e
         stats_update_interval = 3.0
 
         app_cfg = GstWebRTCAppConfig(video_url=VIDEO_SOURCE)
 
-<<<<<<< HEAD
-        agent = DrlAgent(
-            config=DrlConfig(
-                mode="train",
-                model_name="sac",
-                episodes=episodes,
-                episode_length=episode_length,
-                state_update_interval=stats_update_interval,
-                hyperparams_cfg={
-                    "policy": "MultiInputPolicy",
-                    "batch_size": 128,
-                    "ent_coef": "auto",
-                    "policy_kwargs": {"log_std_init": -1, "activation_fn": "relu", "net_arch": [256, 256]},
-                },
-                callbacks=['print_step'],
-                save_model_path="./models",
-                save_log_path="./logs",
-                verbose=2,
-            ),
-=======
         drl_cfg = DrlConfig(
             mode="eval",
             model_file="model.zip",
@@ -237,47 +201,31 @@
 
         agent = DrlAgent(
             config=drl_cfg,
->>>>>>> 3c4e0c0e
             controller=Controller(),
             mdp=ViewerMDP(
                 reward_function_name="qoe_ahoy",
                 episode_length=episode_length,
-<<<<<<< HEAD
-                constants={"MAX_BITRATE_STREAM_MBPS": 6},  # Ahoy fixes the max bitrate to 6 Mbps in SDP
-            ),
-        )
-
-        weights = agent.get_weights()
-
-=======
                 constants={"MAX_BITRATE_STREAM_MBPS": 6},
             ),
         )
 
->>>>>>> 3c4e0c0e
         conn = AhoyConnector(
             pipeline_config=app_cfg,
             agent=agent,
             server=AHOY_DIRECTOR_URL,
             api_key=API_KEY,
-<<<<<<< HEAD
-            feed_name=feed_name,
-=======
             feed_name="drl_test_eval",
->>>>>>> 3c4e0c0e
-            stats_update_interval=stats_update_interval,
-        )
-
-        await conn.connect_coro()
-        await conn.webrtc_coro()
-
-    except KeyboardInterrupt:
-        LOGGER.info("KeyboardInterrupt received, exiting...")
-        return
-
-
-<<<<<<< HEAD
-=======
+            stats_update_interval=stats_update_interval,
+        )
+
+        await conn.connect_coro()
+        await conn.webrtc_coro()
+
+    except KeyboardInterrupt:
+        LOGGER.info("KeyboardInterrupt received, exiting...")
+        return
+
+
 async def test_network_controller():
     try:
         cfg = GstWebRTCAppConfig(video_url=VIDEO_SOURCE)
@@ -302,7 +250,6 @@
         return
 
 
->>>>>>> 3c4e0c0e
 async def test_sink_app():
     # run to test sink app. NOTE: you need to have a running signalling server and JS client to test this.
     # Check: https://gitlab.freedesktop.org/gstreamer/gst-plugins-rs/-/tree/main/net/webrtc?ref_type=heads#usage
@@ -346,4 +293,4 @@
 if __name__ == "__main__":
     if uvloop is not None:
         asyncio.set_event_loop_policy(uvloop.EventLoopPolicy())
-    asyncio.run(test_fed_start())+    asyncio.run(default())